/*global checkSaveStatuses, deparam, extractClassParams, htmlEncode, Lightbox, syn_get_widget, userIsLoggedIn, VuFind */

/**
 * Functions and event handlers specific to record pages.
 */
function checkRequestIsValid(element, requestType, blockedClass) {
  var recordId = element.href.match(/\/Record\/([^\/]+)\//)[1];
  var vars = deparam(element.href);
  vars['id'] = recordId;

  var url = VuFind.getPath() + '/AJAX/JSON?' + $.param({method:'checkRequestIsValid', id: recordId, requestType: requestType, data: vars});
  $.ajax({
    dataType: 'json',
    cache: false,
    url: url,
    success: function(response) {
      if (response.status == 'OK') {
        if (response.data.status) {
          $(element).removeClass('disabled')
            .attr('title', response.data.msg)
            .html('<i class="fa fa-flag"></i>&nbsp;'+response.data.msg);
        } else {
          $(element).remove();
        }
      } else if (response.status == 'NEED_AUTH') {
        $(element).replaceWith('<span class="' + blockedClass + '">' + response.data.msg + '</span>');
      }
    }
  });
}

function setUpCheckRequest() {
  $('.checkRequest').each(function(i) {
    checkRequestIsValid(this, 'Hold', 'holdBlocked');
  });
  $('.checkStorageRetrievalRequest').each(function(i) {
    checkRequestIsValid(this, 'StorageRetrievalRequest', 'StorageRetrievalRequestBlocked');
  });
  $('.checkILLRequest').each(function(i) {
    checkRequestIsValid(this, 'ILLRequest', 'ILLRequestBlocked');
  });
}

function deleteRecordComment(element, recordId, recordSource, commentId) {
  var url = VuFind.getPath() + '/AJAX/JSON?' + $.param({method:'deleteRecordComment',id:commentId});
  $.ajax({
    dataType: 'json',
    url: url,
    success: function(response) {
      if (response.status == 'OK') {
        $($(element).parents('.comment')[0]).remove();
      }
    }
  });
}

function refreshCommentList(recordId, recordSource, parent) {
  var url = VuFind.getPath() + '/AJAX/JSON?' + $.param({method:'getRecordCommentsAsHTML',id:recordId,'source':recordSource});
  $.ajax({
    dataType: 'json',
    url: url,
    success: function(response) {
      // Update HTML
      if (response.status == 'OK') {
        $commentList = typeof parent === "undefined" || $(parent).find('.commentList').length === 0
          ? $('.commentList')
          : $(parent).find('.commentList');
        $commentList.empty();
        $commentList.append(response.data);
        $('input[type="submit"]').button('reset');
        $('.delete').unbind('click').click(function() {
          var commentId = $(this).attr('id').substr('recordComment'.length);
          deleteRecordComment(this, recordId, recordSource, commentId);
          return false;
        });
      }
    }
  });
}

function registerAjaxCommentRecord() {
  // Form submission
  $('form.comment').unbind('submit').submit(function(){
    var form = this;
    var id = form.id.value;
    var recordSource = form.source.value;
    var url = VuFind.getPath() + '/AJAX/JSON?' + $.param({method:'commentRecord'});
    var data = {
      comment:form.comment.value,
      id:id,
      source:recordSource
    };
    $.ajax({
      type: 'POST',
      url:  url,
      data: data,
      dataType: 'json',
      success: function(response) {
        if (response.status == 'OK') {
          refreshCommentList(id, recordSource, form);
          $(form).find('textarea[name="comment"]').val('');
          $(form).find('input[type="submit"]').button('loading');
        } else {
          Lightbox.displayError(response.data);
        }
      }
    });
    return false;
  });
  // Delete links
  $('.delete').click(function(){deleteRecordComment(this, $('.hiddenId').val(), $('.hiddenSource').val(), this.id.substr(13));return false;});
}

function registerRecordEvents(parent, id) {
  if(typeof parent === "undefined") {
    parent = document;
    id = $(this).closest('.record').find('.hiddenId').val();
  }
  // Cite lightbox
  $(parent).find('.cite-record').click(function() {
    var params = extractClassParams(this);
    return Lightbox.get(params['controller'], 'Cite', {id: id});
  });
  // Mail lightbox
  $(parent).find('.mail-record').click(function() {
    var params = extractClassParams(this);
    return Lightbox.get(params['controller'], 'Email', {id: id});
  });
  // Save lightbox
  $(parent).find('.save-record').click(function() {
    var params = extractClassParams(this);
    return Lightbox.get(params['controller'], 'Save', {id: id});
  });
  // SMS lightbox
  $(parent).find('.sms-record').click(function() {
    var params = extractClassParams(this);
    return Lightbox.get(params['controller'], 'SMS', {id: id});
  });
  // Tag lightbox
  $(parent).find('.tagRecord').click(function() {
    var parts = this.href.split('/');
    return Lightbox.get(parts[parts.length-3], 'AddTag', {id: id});
  });
  // Place a Hold
  // Place a Storage Hold
  // Place an ILL Request
  $(parent).find('.placehold,.placeStorageRetrievalRequest,.placeILLRequest').unbind('click').click(function() {
    var parts = $(this).attr('href').split('?');
    parts = parts[0].split('/');
    var params = deparam($(this).attr('href'));
    params.id = parts[parts.length-2];
    params.hashKey = params.hashKey.split('#')[0]; // Remove #tabnav
    return Lightbox.get('Record', parts[parts.length-1], params, false, function(html) {
      Lightbox.checkForError(html, Lightbox.changeContent);
    });
  });

  $(parent).find('form.comment input[type=submit]').unbind('click').click(function() {
    if($.trim($(this).siblings('textarea').val()) == '') {
      Lightbox.displayError(vufindString['add_comment_fail_blank']);
    } else {
      registerAjaxCommentRecord(parent);
    }
    return false;
  });

  refreshCommentList(id, $(parent).find('.hiddenSource').val(), parent);
  setUpCheckRequest();
}

function ajaxLoadTab(tabid) {
  var id = $('.hiddenId')[0].value;
  // Try to parse out the controller portion of the URL. If this fails, or if
  // we're flagged to skip AJAX for this tab, just return true and let the
  // browser handle it.
  var urlroot = document.URL.match(new RegExp('/[^/]+/'+id));
  if(!urlroot || document.getElementById(tabid).parentNode.className.indexOf('noajax') > -1) {
    return true;
  }
  $.ajax({
    url: VuFind.getPath() + urlroot + '/AjaxTab',
    type: 'POST',
    data: {tab: tabid},
    success: function(data) {
      $('#record-tabs .tab-pane.active').removeClass('active');
      $('#'+tabid+'-tab').html(data).addClass('active');
      $('#'+tabid).tab('show');
      registerRecordEvents();
      if(typeof syn_get_widget === "function") {
        syn_get_widget();
      }
    }
  });
  return false;
}

function refreshTagList(loggedin) {
  loggedin = !!loggedin || userIsLoggedIn;
  var recordId = $('#record_id').val();
  var recordSource = $('.hiddenSource').val();
  var tagList = $('#tagList');
  if (tagList.length > 0) {
    tagList.empty();
    var url = VuFind.getPath() + '/AJAX/JSON?' + $.param({method:'getRecordTags',id:recordId,'source':recordSource});
    $.ajax({
      dataType: 'json',
      url: url,
      complete: function(response) {
        if(response.status == 200) {
          tagList.html(response.responseText);
          if(loggedin) {
            $('#tagList').addClass('loggedin');
          } else {
            $('#tagList').removeClass('loggedin');
          }
        }
      }
    });
  }
}

function ajaxTagUpdate(tag, remove) {
  if(typeof remove === "undefined") {
    remove = false;
  }
  var recordId = $('#record_id').val();
  var recordSource = $('.hiddenSource').val();
  $.ajax({
    url: VuFind.getPath+'/AJAX/JSON?method=tagRecord',
    method: 'POST',
    data: {
      tag:'"'+tag.replace(/\+/g, ' ')+'"',
      id:recordId,
      source:recordSource,
      remove:remove
    },
    complete: refreshTagList
  });
}

function recordDocReady() {
  var id = $('.hiddenId')[0].value;
  registerRecordEvents(document, id);
  refreshCommentList(id, $('.hiddenSource').val());

  $('ul.recordTabs a').click(function (e) {
    if($(this).parents('li.active').length > 0) {
      return true;
    }
    var tabid = $(this).attr('id').toLowerCase();
    window.location.hash = tabid;
    if($('#'+tabid+'-tab').length > 0) {
      $('#record-tabs .tab-pane.active').removeClass('active');
      $('#'+tabid+'-tab').addClass('active');
      $('#'+tabid).tab('show');
      return false;
    } else {
      $('#record-tabs').append('<div class="tab-pane" id="'+tabid+'-tab"><i class="fa fa-spinner fa-spin"></i> '+VuFind.translate('loading')+'...</div>');
      $('#record-tabs .tab-pane.active').removeClass('active');
      $('#'+tabid+'-tab').addClass('active');
      return ajaxLoadTab(tabid);
    }
  });
<<<<<<< HEAD
}
=======
  // Open tag in url hash
  if ($(window.location.hash.toLowerCase()).length > 0) {
    $(window.location.hash.toLowerCase()).click();
  }

  /* --- LIGHTBOX --- */
  // Cite lightbox
  $('#cite-record').click(function() {
    var params = extractClassParams(this);
    return Lightbox.get(params['controller'], 'Cite', {id:id});
  });
  // Mail lightbox
  $('#mail-record').click(function() {
    var params = extractClassParams(this);
    return Lightbox.get(params['controller'], 'Email', {id:id});
  });
  // Save lightbox
  $('#save-record').click(function() {
    var params = extractClassParams(this);
    return Lightbox.get(params['controller'], 'Save', {id:id});
  });
  // SMS lightbox
  $('#sms-record').click(function() {
    var params = extractClassParams(this);
    return Lightbox.get(params['controller'], 'SMS', {id:id});
  });
  $('#tagRecord').click(function() {
    var id = $('.hiddenId')[0].value;
    var parts = this.href.split('/');
    return Lightbox.get(parts[parts.length-3],'AddTag',{id:id});
  });
  // Form handlers
  Lightbox.addFormCallback('emailRecord', function(){
    Lightbox.confirm(vufindString['bulk_email_success']);
  });
  Lightbox.addFormCallback('placeHold', function(html) {
    Lightbox.checkForError(html, function(html) {
      var divPattern = '<div class="alert alert-info">';
      var fi = html.indexOf(divPattern);
      var li = html.indexOf('</div>', fi+divPattern.length);
      Lightbox.confirm(html.substring(fi+divPattern.length, li).replace(/^[\s<>]+|[\s<>]+$/g, ''));
    });
  });
  Lightbox.addFormCallback('placeILLRequest', function() {
    document.location.href = path+'/MyResearch/ILLRequests';
  });
  Lightbox.addFormCallback('placeStorageRetrievalRequest', function() {
    document.location.href = path+'/MyResearch/StorageRetrievalRequests';
  });
  Lightbox.addFormCallback('saveRecord', function() {
    checkSaveStatuses();
    refreshTagList();
    Lightbox.confirm(vufindString['bulk_save_success']);
  });
  Lightbox.addFormCallback('smsRecord', function() {
    Lightbox.confirm(vufindString['sms_success']);
  });
  // Tag lightbox
  Lightbox.addFormCallback('tagRecord', function(html) {
    refreshTagList(true);
    Lightbox.confirm(vufindString['add_tag_success']);
  });
});
>>>>>>> cf20256b
<|MERGE_RESOLUTION|>--- conflicted
+++ resolved
@@ -261,70 +261,8 @@
       return ajaxLoadTab(tabid);
     }
   });
-<<<<<<< HEAD
-}
-=======
   // Open tag in url hash
   if ($(window.location.hash.toLowerCase()).length > 0) {
     $(window.location.hash.toLowerCase()).click();
   }
-
-  /* --- LIGHTBOX --- */
-  // Cite lightbox
-  $('#cite-record').click(function() {
-    var params = extractClassParams(this);
-    return Lightbox.get(params['controller'], 'Cite', {id:id});
-  });
-  // Mail lightbox
-  $('#mail-record').click(function() {
-    var params = extractClassParams(this);
-    return Lightbox.get(params['controller'], 'Email', {id:id});
-  });
-  // Save lightbox
-  $('#save-record').click(function() {
-    var params = extractClassParams(this);
-    return Lightbox.get(params['controller'], 'Save', {id:id});
-  });
-  // SMS lightbox
-  $('#sms-record').click(function() {
-    var params = extractClassParams(this);
-    return Lightbox.get(params['controller'], 'SMS', {id:id});
-  });
-  $('#tagRecord').click(function() {
-    var id = $('.hiddenId')[0].value;
-    var parts = this.href.split('/');
-    return Lightbox.get(parts[parts.length-3],'AddTag',{id:id});
-  });
-  // Form handlers
-  Lightbox.addFormCallback('emailRecord', function(){
-    Lightbox.confirm(vufindString['bulk_email_success']);
-  });
-  Lightbox.addFormCallback('placeHold', function(html) {
-    Lightbox.checkForError(html, function(html) {
-      var divPattern = '<div class="alert alert-info">';
-      var fi = html.indexOf(divPattern);
-      var li = html.indexOf('</div>', fi+divPattern.length);
-      Lightbox.confirm(html.substring(fi+divPattern.length, li).replace(/^[\s<>]+|[\s<>]+$/g, ''));
-    });
-  });
-  Lightbox.addFormCallback('placeILLRequest', function() {
-    document.location.href = path+'/MyResearch/ILLRequests';
-  });
-  Lightbox.addFormCallback('placeStorageRetrievalRequest', function() {
-    document.location.href = path+'/MyResearch/StorageRetrievalRequests';
-  });
-  Lightbox.addFormCallback('saveRecord', function() {
-    checkSaveStatuses();
-    refreshTagList();
-    Lightbox.confirm(vufindString['bulk_save_success']);
-  });
-  Lightbox.addFormCallback('smsRecord', function() {
-    Lightbox.confirm(vufindString['sms_success']);
-  });
-  // Tag lightbox
-  Lightbox.addFormCallback('tagRecord', function(html) {
-    refreshTagList(true);
-    Lightbox.confirm(vufindString['add_tag_success']);
-  });
-});
->>>>>>> cf20256b
+}