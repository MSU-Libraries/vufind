<?php
  $addThis = $this->addThis();
  if (!empty($addThis)) {
    $this->headScript()->appendFile('https://s7.addthis.com/js/250/addthis_widget.js?pub=' . urlencode($addThis));
  }
?>
<<<<<<< HEAD
<nav class="record-nav">
  <ul class="action-toolbar">
    <?php if (count($this->driver->getCitationFormats()) > 0): ?>
      <li><a class="cite-record toolbar-btn btn-type-cite" data-lightbox href="<?=$this->recordLink()->getActionUrl($this->driver, 'Cite')?>" rel="nofollow"><?=$this->transEsc('Cite this')?></a></li>
    <?php endif; ?>
    <?php if ($this->accountCapabilities()->getSmsSetting() !== 'disabled'): ?>
      <li><a class="sms-record toolbar-btn btn-type-phone" data-lightbox href="<?=$this->recordLink()->getActionUrl($this->driver, 'SMS')?>" rel="nofollow"><?=$this->transEsc('Text this')?></a></li>
    <?php endif; ?>
    <li><a class="mail-record toolbar-btn btn-type-email" data-lightbox href="<?=$this->recordLink()->getActionUrl($this->driver, 'Email')?>" rel="nofollow"><?=$this->transEsc('Email this')?></a></li>

    <?php $exportFormats = $this->export()->getFormatsForRecord($this->driver); ?>
    <?php if(count($exportFormats) > 0): ?>
      <li class="dropdown">
        <a class="export-toggle toolbar-btn btn-type-export dropdown-toggle" data-toggle="dropdown" aria-haspopup="true" href="<?=$this->recordLink()->getActionUrl($this->driver, 'Export')?>" rel="nofollow"><?=$this->transEsc('Export Record') ?></a>
        <ul class="dropdown-menu" role="menu">
          <?php foreach ($exportFormats as $exportFormat): ?>
            <li role="none"><a <?php if ($this->export()->needsRedirect($exportFormat)): ?>target="<?=$this->escapeHtmlAttr($exportFormat)?>Main" <?php endif; ?>href="<?=$this->recordLink()->getActionUrl($this->driver, 'Export')?>?style=<?=$this->escapeHtmlAttr($exportFormat)?>" rel="nofollow" role="menuitem"><?=$this->transEsc('Export to')?> <?=$this->transEsc($this->export()->getLabelForFormat($exportFormat))?></a></li>
=======
<nav class="record-nav hidden-print">
  <ul class="nav nav-pills" aria-label="<?=$this->transEsc('ajaxview_label_tools'); ?>">
    <?php if (count($this->driver->getCitationFormats()) > 0): ?>
      <li role="none"><a class="cite-record" data-lightbox href="<?=$this->recordLink()->getActionUrl($this->driver, 'Cite')?>" rel="nofollow"><i class="fa fa-asterisk" aria-hidden="true"></i> <?=$this->transEsc('Cite this')?></a></li>
    <?php endif; ?>
    <?php if ($this->accountCapabilities()->getSmsSetting() !== 'disabled'): ?>
      <li role="none"><a class="sms-record" data-lightbox href="<?=$this->recordLink()->getActionUrl($this->driver, 'SMS')?>" rel="nofollow"><i class="fa fa-mobile" aria-hidden="true"></i> <?=$this->transEsc('Text this')?></a></li>
    <?php endif; ?>
    <li role="none"><a class="mail-record" data-lightbox href="<?=$this->recordLink()->getActionUrl($this->driver, 'Email')?>" rel="nofollow"><i class="fa fa-envelope" aria-hidden="true"></i> <?=$this->transEsc('Email this')?></a></li>

    <?php $exportFormats = $this->export()->getFormatsForRecord($this->driver); ?>
    <?php if(count($exportFormats) > 0): ?>
      <li role="none" class="dropdown">
        <a class="export-toggle dropdown-toggle" data-toggle="dropdown" aria-haspopup="true" href="<?=$this->recordLink()->getActionUrl($this->driver, 'Export')?>" rel="nofollow" aria-expanded="false" aria-controls="export-options"><i class="fa fa-list-alt" aria-hidden="true"></i> <?=$this->transEsc('Export Record') ?></a>
        <ul class="dropdown-menu" id="export-options" role="menu">
          <?php foreach ($exportFormats as $exportFormat): ?>
            <li role="none">
              <a <?php if ($this->export()->needsRedirect($exportFormat)): ?>target="<?=$this->escapeHtmlAttr($exportFormat)?>Main" <?php endif; ?>href="<?=$this->recordLink()->getActionUrl($this->driver, 'Export')?>?style=<?=$this->escapeHtmlAttr($exportFormat)?>" rel="nofollow" role="menuitem">
                <?=$this->transEsc('Export to')?> <?=$this->transEsc($this->export()->getLabelForFormat($exportFormat))?>
              </a>
            </li>
>>>>>>> d57d5d71
          <?php endforeach; ?>
        </ul>
      </li>
    <?php endif; ?>

    <?php if ($this->userlist()->getMode() !== 'disabled'): ?>
<<<<<<< HEAD
      <li>
        <?php if ($this->permission()->allowDisplay('feature.Favorites')): ?>
          <a class="save-record toolbar-btn btn-type-save" data-lightbox href="<?=$this->recordLink()->getActionUrl($this->driver, 'Save')?>" rel="nofollow"><?=$this->transEsc('Add to favorites')?></a>
=======
      <li role="none">
        <?php if ($this->permission()->allowDisplay('feature.Favorites')): ?>
          <a class="save-record" data-lightbox href="<?=$this->recordLink()->getActionUrl($this->driver, 'Save')?>" rel="nofollow"><i class="fa fa-star" aria-hidden="true"></i> <?=$this->transEsc('Add to favorites')?></a>
>>>>>>> d57d5d71
        <?php elseif ($block = $this->permission()->getAlternateContent('feature.Favorites')): ?>
          <?=$block?>
        <?php endif; ?>
      </li>
    <?php endif; ?>
    <?php if (!empty($addThis)): ?>
<<<<<<< HEAD
      <li><a class="addThis addthis_button" href="https://www.addthis.com/bookmark.php?v=250&amp;pub=<?=urlencode($addThis)?>"><i class="fa fa-bookmark" aria-hidden="true"></i> <?=$this->transEsc('Bookmark')?></a></li>
=======
      <li role="none"><a class="addThis addthis_button" href="https://www.addthis.com/bookmark.php?v=250&amp;pub=<?=urlencode($addThis)?>"><i class="fa fa-bookmark" aria-hidden="true"></i> <?=$this->transEsc('Bookmark')?></a></li>
>>>>>>> d57d5d71
    <?php endif; ?>
    <?=$this->render('record/cart-buttons.phtml', ['id' => $this->driver->getUniqueId(), 'source' => $this->driver->getSourceIdentifier()]); ?>
  </ul>
</nav><|MERGE_RESOLUTION|>--- conflicted
+++ resolved
@@ -4,73 +4,39 @@
     $this->headScript()->appendFile('https://s7.addthis.com/js/250/addthis_widget.js?pub=' . urlencode($addThis));
   }
 ?>
-<<<<<<< HEAD
 <nav class="record-nav">
-  <ul class="action-toolbar">
+  <ul class="action-toolbar" aria-label="<?=$this->transEsc('ajaxview_label_tools'); ?>">
     <?php if (count($this->driver->getCitationFormats()) > 0): ?>
-      <li><a class="cite-record toolbar-btn btn-type-cite" data-lightbox href="<?=$this->recordLink()->getActionUrl($this->driver, 'Cite')?>" rel="nofollow"><?=$this->transEsc('Cite this')?></a></li>
+      <li role="none"><a class="cite-record toolbar-btn btn-type-cite" data-lightbox href="<?=$this->recordLink()->getActionUrl($this->driver, 'Cite')?>" rel="nofollow"><?=$this->transEsc('Cite this')?></a></li>
     <?php endif; ?>
     <?php if ($this->accountCapabilities()->getSmsSetting() !== 'disabled'): ?>
-      <li><a class="sms-record toolbar-btn btn-type-phone" data-lightbox href="<?=$this->recordLink()->getActionUrl($this->driver, 'SMS')?>" rel="nofollow"><?=$this->transEsc('Text this')?></a></li>
+      <li role="none"><a class="sms-record toolbar-btn btn-type-phone" data-lightbox href="<?=$this->recordLink()->getActionUrl($this->driver, 'SMS')?>" rel="nofollow"><?=$this->transEsc('Text this')?></a></li>
     <?php endif; ?>
-    <li><a class="mail-record toolbar-btn btn-type-email" data-lightbox href="<?=$this->recordLink()->getActionUrl($this->driver, 'Email')?>" rel="nofollow"><?=$this->transEsc('Email this')?></a></li>
-
-    <?php $exportFormats = $this->export()->getFormatsForRecord($this->driver); ?>
-    <?php if(count($exportFormats) > 0): ?>
-      <li class="dropdown">
-        <a class="export-toggle toolbar-btn btn-type-export dropdown-toggle" data-toggle="dropdown" aria-haspopup="true" href="<?=$this->recordLink()->getActionUrl($this->driver, 'Export')?>" rel="nofollow"><?=$this->transEsc('Export Record') ?></a>
-        <ul class="dropdown-menu" role="menu">
-          <?php foreach ($exportFormats as $exportFormat): ?>
-            <li role="none"><a <?php if ($this->export()->needsRedirect($exportFormat)): ?>target="<?=$this->escapeHtmlAttr($exportFormat)?>Main" <?php endif; ?>href="<?=$this->recordLink()->getActionUrl($this->driver, 'Export')?>?style=<?=$this->escapeHtmlAttr($exportFormat)?>" rel="nofollow" role="menuitem"><?=$this->transEsc('Export to')?> <?=$this->transEsc($this->export()->getLabelForFormat($exportFormat))?></a></li>
-=======
-<nav class="record-nav hidden-print">
-  <ul class="nav nav-pills" aria-label="<?=$this->transEsc('ajaxview_label_tools'); ?>">
-    <?php if (count($this->driver->getCitationFormats()) > 0): ?>
-      <li role="none"><a class="cite-record" data-lightbox href="<?=$this->recordLink()->getActionUrl($this->driver, 'Cite')?>" rel="nofollow"><i class="fa fa-asterisk" aria-hidden="true"></i> <?=$this->transEsc('Cite this')?></a></li>
-    <?php endif; ?>
-    <?php if ($this->accountCapabilities()->getSmsSetting() !== 'disabled'): ?>
-      <li role="none"><a class="sms-record" data-lightbox href="<?=$this->recordLink()->getActionUrl($this->driver, 'SMS')?>" rel="nofollow"><i class="fa fa-mobile" aria-hidden="true"></i> <?=$this->transEsc('Text this')?></a></li>
-    <?php endif; ?>
-    <li role="none"><a class="mail-record" data-lightbox href="<?=$this->recordLink()->getActionUrl($this->driver, 'Email')?>" rel="nofollow"><i class="fa fa-envelope" aria-hidden="true"></i> <?=$this->transEsc('Email this')?></a></li>
+    <li role="none"><a class="mail-record toolbar-btn btn-type-email" data-lightbox href="<?=$this->recordLink()->getActionUrl($this->driver, 'Email')?>" rel="nofollow"><?=$this->transEsc('Email this')?></a></li>
 
     <?php $exportFormats = $this->export()->getFormatsForRecord($this->driver); ?>
     <?php if(count($exportFormats) > 0): ?>
       <li role="none" class="dropdown">
-        <a class="export-toggle dropdown-toggle" data-toggle="dropdown" aria-haspopup="true" href="<?=$this->recordLink()->getActionUrl($this->driver, 'Export')?>" rel="nofollow" aria-expanded="false" aria-controls="export-options"><i class="fa fa-list-alt" aria-hidden="true"></i> <?=$this->transEsc('Export Record') ?></a>
+        <a class="export-toggle toolbar-btn btn-type-export dropdown-toggle" data-toggle="dropdown" aria-haspopup="true" href="<?=$this->recordLink()->getActionUrl($this->driver, 'Export')?>" rel="nofollow" aria-expanded="false" aria-controls="export-options"><?=$this->transEsc('Export Record') ?></a>
         <ul class="dropdown-menu" id="export-options" role="menu">
           <?php foreach ($exportFormats as $exportFormat): ?>
-            <li role="none">
-              <a <?php if ($this->export()->needsRedirect($exportFormat)): ?>target="<?=$this->escapeHtmlAttr($exportFormat)?>Main" <?php endif; ?>href="<?=$this->recordLink()->getActionUrl($this->driver, 'Export')?>?style=<?=$this->escapeHtmlAttr($exportFormat)?>" rel="nofollow" role="menuitem">
-                <?=$this->transEsc('Export to')?> <?=$this->transEsc($this->export()->getLabelForFormat($exportFormat))?>
-              </a>
-            </li>
->>>>>>> d57d5d71
+            <li role="none"><a <?php if ($this->export()->needsRedirect($exportFormat)): ?>target="<?=$this->escapeHtmlAttr($exportFormat)?>Main" <?php endif; ?>href="<?=$this->recordLink()->getActionUrl($this->driver, 'Export')?>?style=<?=$this->escapeHtmlAttr($exportFormat)?>" rel="nofollow" role="menuitem"><?=$this->transEsc('Export to')?> <?=$this->transEsc($this->export()->getLabelForFormat($exportFormat))?></a></li>
           <?php endforeach; ?>
         </ul>
       </li>
     <?php endif; ?>
 
     <?php if ($this->userlist()->getMode() !== 'disabled'): ?>
-<<<<<<< HEAD
-      <li>
+      <li role="none">
         <?php if ($this->permission()->allowDisplay('feature.Favorites')): ?>
           <a class="save-record toolbar-btn btn-type-save" data-lightbox href="<?=$this->recordLink()->getActionUrl($this->driver, 'Save')?>" rel="nofollow"><?=$this->transEsc('Add to favorites')?></a>
-=======
-      <li role="none">
-        <?php if ($this->permission()->allowDisplay('feature.Favorites')): ?>
-          <a class="save-record" data-lightbox href="<?=$this->recordLink()->getActionUrl($this->driver, 'Save')?>" rel="nofollow"><i class="fa fa-star" aria-hidden="true"></i> <?=$this->transEsc('Add to favorites')?></a>
->>>>>>> d57d5d71
         <?php elseif ($block = $this->permission()->getAlternateContent('feature.Favorites')): ?>
           <?=$block?>
         <?php endif; ?>
       </li>
     <?php endif; ?>
     <?php if (!empty($addThis)): ?>
-<<<<<<< HEAD
-      <li><a class="addThis addthis_button" href="https://www.addthis.com/bookmark.php?v=250&amp;pub=<?=urlencode($addThis)?>"><i class="fa fa-bookmark" aria-hidden="true"></i> <?=$this->transEsc('Bookmark')?></a></li>
-=======
       <li role="none"><a class="addThis addthis_button" href="https://www.addthis.com/bookmark.php?v=250&amp;pub=<?=urlencode($addThis)?>"><i class="fa fa-bookmark" aria-hidden="true"></i> <?=$this->transEsc('Bookmark')?></a></li>
->>>>>>> d57d5d71
     <?php endif; ?>
     <?=$this->render('record/cart-buttons.phtml', ['id' => $this->driver->getUniqueId(), 'source' => $this->driver->getSourceIdentifier()]); ?>
   </ul>
