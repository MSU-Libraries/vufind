<?
  // Set up standard record scripts:
  $this->headScript()->appendFile("record.js");
  $this->headScript()->appendFile("check_save_statuses.js");
  // Activate Syndetics Plus if necessary:
  if ($this->syndeticsPlus()->isActive()) {
    echo $this->headScript()->appendFile($this->syndeticsPlus()->getScript());
  }

  // Add RDF header link if applicable:
  if ($this->export()->recordSupportsFormat($this->driver, 'RDF')) {
    $this->headLink()->appendAlternate($this->recordLink()->getActionUrl($this->driver, 'RDF'), 'application/rdf+xml', 'RDF Representation');
  }

  // Set up breadcrumbs:
  $this->layout()->breadcrumbs = '<li>' . $this->getLastSearchLink($this->transEsc('Search'), '', '</li> ') .
    '<li class="active">' . $this->recordLink()->getBreadcrumb($this->driver) . '</li> ';
  $this->layout()->title = $this->driver->getShortTitle();
?>

<? if (isset($this->scrollData) && ($this->scrollData['previousRecord'] || $this->scrollData['nextRecord'])): ?>
  <ul class="pager hidden-print">
    <? if ($this->scrollData['previousRecord']): ?>
      <li>
        <a href="<?=$this->recordLink()->getUrl($this->scrollData['previousRecord'])?>" title="<?=$this->transEsc('Previous Search Result')?>" rel="nofollow">&laquo; <?=$this->transEsc('Prev')?></a>
      </li>
    <? else: ?>
      <li class="disabled"><a href="#">&laquo; <?=$this->transEsc('Prev')?></a></li>
    <? endif; ?>
    #<?=$this->localizedNumber($this->scrollData['currentPosition']) . ' ' . $this->transEsc('of') . ' ' . $this->localizedNumber($this->scrollData['resultTotal']) . ' ' . $this->transEsc('results') ?>
    <? if ($this->scrollData['nextRecord']): ?>
      <li>
        <a href="<?=$this->recordLink()->getUrl($this->scrollData['nextRecord'])?>" title="<?=$this->transEsc('Next Search Result')?>" rel="nofollow"><?=$this->transEsc('Next')?> &raquo;</a>
      </li>
    <? else: ?>
      <li class="disabled"><a href="#"><?=$this->transEsc('Next')?> &raquo;</a></li>
    <? endif; ?>
  </ul>
<? endif; ?>

<?=$this->record($this->driver)->getToolbar()?>

<div class="row">
  <div class="<?=$this->layoutClass('mainbody')?>">
    <div class="record source<?=$this->escapeHtmlAttr($this->driver->getResourceSource())?>">
      <input type="hidden" value="<?=$this->escapeHtmlAttr($this->driver->getUniqueId())?>" class="hiddenId" />
      <input type="hidden" value="<?=$this->escapeHtmlAttr($this->driver->getResourceSource()) ?>" class="hiddenSource" />
      <?=$this->flashmessages()?>
      <?=$this->record($this->driver)->getCoreMetadata()?>
    </div>

    <? if (count($this->tabs) > 0): ?>
      <a name="tabnav"></a>
<<<<<<< HEAD
      <div class="record-tabs">
        <ul class="nav nav-tabs">
          <? foreach ($this->tabs as $tab => $obj): ?>
          <? // add current tab to breadcrumbs if applicable:
            $desc = $obj->getDescription();
            $tab_classes = array();
            if (0 === strcasecmp($this->activeTab, $tab)) {
              $tab_classes[] = 'active';
              $tab_classes[] = 'initiallyActive';
              $this->layout()->breadcrumbs .= '<li class="active">' . $this->transEsc($desc) . '</li>';
              $activeTabObj = $obj;
            }
            if (!$obj->isVisible()) { $tab_classes[] = 'hidden'; }
            if (!$obj->supportsAjax()) { $tab_classes[] = 'noajax'; }
          ?>
          <li<?=count($tab_classes) > 0 ? ' class="' . implode(' ', $tab_classes) . '"' : ''?>>
            <a class="<?=strtolower($tab) ?>" href="<?=$this->recordLink()->getTabUrl($this->driver, $tab)?>#tabnav"><?=$this->transEsc($desc)?></a>
          </li>
          <? endforeach; ?>
        </ul>

        <div class="tab-content">
          <div class="tab-pane active <?=$this->activeTab ?>-tab">
            <?=isset($activeTabObj) ? $this->record($this->driver)->getTab($activeTabObj) : '' ?>
          </div>
        </div>
      </div>
    <? endif; ?>
=======
      <ul class="recordTabs nav nav-tabs">
        <? foreach ($this->tabs as $tab => $obj): ?>
        <? // add current tab to breadcrumbs if applicable:
          $desc = $obj->getDescription();
          $tab_classes = array();
          if (0 === strcasecmp($this->activeTab, $tab)) {
            if (!$this->ajaxTabs || !$obj->supportsAjax()) {
              $tab_classes[] = 'active';
            }
            $tab_classes[] = 'initiallyActive';
            $this->layout()->breadcrumbs .= '<li class="active">' . $this->transEsc($desc) . '</li>';
            $activeTabObj = $obj;
          }
          if (!$obj->isVisible()) { $tab_classes[] = 'hidden'; }
          if (!$obj->supportsAjax()) { $tab_classes[] = 'noajax'; }
        ?>
        <li<?=count($tab_classes) > 0 ? ' class="' . implode(' ', $tab_classes) . '"' : ''?>>
          <a id="<?=strtolower($tab) ?>" href="<?=$this->recordLink()->getTabUrl($this->driver, $tab)?>#tabnav"><?=$this->transEsc($desc)?></a>
        </li>
        <? endforeach; ?>
      </ul>
    <? endif; ?>

    <div class="tab-content" id="record-tabs">
      <? if (!$this->ajaxTabs || !isset($activeTabObj) || !$activeTabObj->supportsAjax()): ?>
        <div class="tab-pane active" id="<?=$this->activeTab ?>-tab">
          <?=isset($activeTabObj) ? $this->record($this->driver)->getTab($activeTabObj) : '' ?>
        </div>
      <? endif; ?>
    </div>
>>>>>>> a48a8f43

    <?=$this->driver->supportsCoinsOpenURL()?'<span class="Z3988" title="'.$this->escapeHtmlAttr($this->driver->getCoinsOpenURL()).'"></span>':''?>
  </div>

  <div class="<?=$this->layoutClass('sidebar')?>">
    <? foreach ($this->related()->getList($this->driver) as $current): ?>
      <?=$this->related()->render($current)?>
    <? endforeach; ?>
  </div>
</div>
<?=$this->inlineScript(\Zend\View\Helper\HeadScript::SCRIPT, '$(document).ready(recordDocReady);', 'SET'); ?><|MERGE_RESOLUTION|>--- conflicted
+++ resolved
@@ -51,15 +51,16 @@
 
     <? if (count($this->tabs) > 0): ?>
       <a name="tabnav"></a>
-<<<<<<< HEAD
       <div class="record-tabs">
         <ul class="nav nav-tabs">
-          <? foreach ($this->tabs as $tab => $obj): ?>
+        <? foreach ($this->tabs as $tab => $obj): ?>
           <? // add current tab to breadcrumbs if applicable:
             $desc = $obj->getDescription();
             $tab_classes = array();
             if (0 === strcasecmp($this->activeTab, $tab)) {
-              $tab_classes[] = 'active';
+              if (!$this->ajaxTabs || !$obj->supportsAjax()) {
+                $tab_classes[] = 'active';
+              }
               $tab_classes[] = 'initiallyActive';
               $this->layout()->breadcrumbs .= '<li class="active">' . $this->transEsc($desc) . '</li>';
               $activeTabObj = $obj;
@@ -70,48 +71,18 @@
           <li<?=count($tab_classes) > 0 ? ' class="' . implode(' ', $tab_classes) . '"' : ''?>>
             <a class="<?=strtolower($tab) ?>" href="<?=$this->recordLink()->getTabUrl($this->driver, $tab)?>#tabnav"><?=$this->transEsc($desc)?></a>
           </li>
-          <? endforeach; ?>
+        <? endforeach; ?>
         </ul>
 
-        <div class="tab-content">
-          <div class="tab-pane active <?=$this->activeTab ?>-tab">
-            <?=isset($activeTabObj) ? $this->record($this->driver)->getTab($activeTabObj) : '' ?>
-          </div>
+        <div class="tab-content" id="record-tabs">
+          <? if (!$this->ajaxTabs || !isset($activeTabObj) || !$activeTabObj->supportsAjax()): ?>
+            <div class="tab-pane active" id="<?=$this->activeTab ?>-tab">
+              <?=isset($activeTabObj) ? $this->record($this->driver)->getTab($activeTabObj) : '' ?>
+            </div>
+          <? endif; ?>
         </div>
       </div>
     <? endif; ?>
-=======
-      <ul class="recordTabs nav nav-tabs">
-        <? foreach ($this->tabs as $tab => $obj): ?>
-        <? // add current tab to breadcrumbs if applicable:
-          $desc = $obj->getDescription();
-          $tab_classes = array();
-          if (0 === strcasecmp($this->activeTab, $tab)) {
-            if (!$this->ajaxTabs || !$obj->supportsAjax()) {
-              $tab_classes[] = 'active';
-            }
-            $tab_classes[] = 'initiallyActive';
-            $this->layout()->breadcrumbs .= '<li class="active">' . $this->transEsc($desc) . '</li>';
-            $activeTabObj = $obj;
-          }
-          if (!$obj->isVisible()) { $tab_classes[] = 'hidden'; }
-          if (!$obj->supportsAjax()) { $tab_classes[] = 'noajax'; }
-        ?>
-        <li<?=count($tab_classes) > 0 ? ' class="' . implode(' ', $tab_classes) . '"' : ''?>>
-          <a id="<?=strtolower($tab) ?>" href="<?=$this->recordLink()->getTabUrl($this->driver, $tab)?>#tabnav"><?=$this->transEsc($desc)?></a>
-        </li>
-        <? endforeach; ?>
-      </ul>
-    <? endif; ?>
-
-    <div class="tab-content" id="record-tabs">
-      <? if (!$this->ajaxTabs || !isset($activeTabObj) || !$activeTabObj->supportsAjax()): ?>
-        <div class="tab-pane active" id="<?=$this->activeTab ?>-tab">
-          <?=isset($activeTabObj) ? $this->record($this->driver)->getTab($activeTabObj) : '' ?>
-        </div>
-      <? endif; ?>
-    </div>
->>>>>>> a48a8f43
 
     <?=$this->driver->supportsCoinsOpenURL()?'<span class="Z3988" title="'.$this->escapeHtmlAttr($this->driver->getCoinsOpenURL()).'"></span>':''?>
   </div>
