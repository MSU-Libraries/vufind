--- conflicted
+++ resolved
@@ -4,11 +4,7 @@
         "Read more about it at https://getcomposer.org/doc/01-basic-usage.md#installing-dependencies",
         "This file is @generated automatically"
     ],
-<<<<<<< HEAD
-    "content-hash": "132e5f0746a32ef5fd1692d41578f87c",
-=======
-    "content-hash": "0f4345689539b43cf22f88fc6a0b1736",
->>>>>>> 8e2daa94
+    "content-hash": "98093696a6452d4dc59fd5d497d60274",
     "packages": [
         {
             "name": "ahand/mobileesp",
@@ -9462,18 +9458,6 @@
         },
         {
             "name": "phpstan/phpstan",
-<<<<<<< HEAD
-            "version": "1.6.7",
-            "source": {
-                "type": "git",
-                "url": "https://github.com/phpstan/phpstan.git",
-                "reference": "d41c39cb2e487663bce9bbd97c660e244b73abad"
-            },
-            "dist": {
-                "type": "zip",
-                "url": "https://api.github.com/repos/phpstan/phpstan/zipball/d41c39cb2e487663bce9bbd97c660e244b73abad",
-                "reference": "d41c39cb2e487663bce9bbd97c660e244b73abad",
-=======
             "version": "1.6.8",
             "source": {
                 "type": "git",
@@ -9484,7 +9468,6 @@
                 "type": "zip",
                 "url": "https://api.github.com/repos/phpstan/phpstan/zipball/d76498c5531232cb8386ceb6004f7e013138d3ba",
                 "reference": "d76498c5531232cb8386ceb6004f7e013138d3ba",
->>>>>>> 8e2daa94
                 "shasum": ""
             },
             "require": {
@@ -9510,11 +9493,7 @@
             "description": "PHPStan - PHP Static Analysis Tool",
             "support": {
                 "issues": "https://github.com/phpstan/phpstan/issues",
-<<<<<<< HEAD
-                "source": "https://github.com/phpstan/phpstan/tree/1.6.7"
-=======
                 "source": "https://github.com/phpstan/phpstan/tree/1.6.8"
->>>>>>> 8e2daa94
             },
             "funding": [
                 {
@@ -9534,11 +9513,7 @@
                     "type": "tidelift"
                 }
             ],
-<<<<<<< HEAD
-            "time": "2022-05-04T22:55:41+00:00"
-=======
             "time": "2022-05-10T06:54:21+00:00"
->>>>>>> 8e2daa94
         },
         {
             "name": "phpunit/php-code-coverage",
