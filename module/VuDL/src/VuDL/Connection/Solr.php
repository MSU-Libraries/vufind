<?php
/**
 * VuDL to Solr connection class (defines some methods to talk to Solr)
 *
 * PHP version 5
 *
 * Copyright (C) Villanova University 2010.
 *
 * This program is free software; you can redistribute it and/or modify
 * it under the terms of the GNU General Public License version 2,
 * as published by the Free Software Foundation.
 *
 * This program is distributed in the hope that it will be useful,
 * but WITHOUT ANY WARRANTY; without even the implied warranty of
 * MERCHANTABILITY or FITNESS FOR A PARTICULAR PURPOSE.  See the
 * GNU General Public License for more details.
 *
 * You should have received a copy of the GNU General Public License
 * along with this program; if not, write to the Free Software
 * Foundation, Inc., 59 Temple Place, Suite 330, Boston, MA  02111-1307  USA
 *
 * @category VuFind2
 * @package  Controller
 * @author   Chris Hallberg <challber@villanova.edu>
 * @license  http://opensource.org/licenses/gpl-3.0.php GNU General Public License
 * @link     http://vufind.org/wiki/
 */
namespace VuDL\Connection;
use VuFindHttp\HttpServiceInterface,
    VuFindSearch\ParamBag;

/**
 * VuDL-Fedora connection class
 *
 * @category VuFind2
 * @package  Controller
 * @author   Chris Hallberg <challber@villanova.edu>
 * @license  http://opensource.org/licenses/gpl-3.0.php GNU General Public License
 * @link     http://vufind.org/wiki/
 */
class Solr extends AbstractBase
{
    /**
     * Connector class to Solr
     *
     * @var array
     */
    protected $solr;
    protected $sm;

    /**
     * Constructor
     *
     * @param \Zend\Config\Config           $config  config
     * @param \VuFind\Search\BackendManager $backend backend manager
     */
    public function __construct($config, $backend)
    {
        $this->config = $config;
        $this->solr = $backend->getConnector();
    }

    /**
     * Returns an array of classes for this object
     *
<<<<<<< HEAD
     * @param string $id record id
=======
     * @param string  $id     ID to look up
     * @param boolean $format Send result through formatDetails?
>>>>>>> d6d8e7e8
     *
     * @return array
     */
    public function getClasses($id)
    {
<<<<<<< HEAD
        // Get record
        $response = $this->search(
=======
        // Remove global filters from the connector
        $map = $this->solr->getMap();
        $params = $map->getParameters('select', 'appends');
        $map->setParameters('select', 'appends', array());
        $details = null;
        if ($response = $this->solr->search(
>>>>>>> d6d8e7e8
            new ParamBag(
                array(
                    'q'     => 'id:"'.$id.'"',
                    'fl' => 'modeltype_str_mv',
                )
            )
        );
            $record = json_decode($response);
        if ($record->response->numFound > 0) {
            return array_map(
                function($op) {
                    return substr($op, 12);
                },
                $record->response->docs[0]->modeltype_str_mv);
        }
        return null;
    }
    
    /**
     * Get details from Solr
     *
     * @param string $id ID to look up
     *
     * @return array
     * @throws \Exception
     */
    public function getDetails($id, $format)
    {
<<<<<<< HEAD
        if($response = $this->search(
=======
        $modfield = 'fgs.lastModifiedDate';
        if ($response = $this->solr->search(
>>>>>>> d6d8e7e8
            new ParamBag(
                array(
                    'q' => 'id:"'.$id.'"'
                )
            )
        )) {
            $record = json_decode($response);
            if ($format) {
                return $this->formatDetails((Array) $record->response->docs[0]);
            }
            return (Array) $record->response->docs[0];
        }
        return null;
    }
    
    /**
     * Get an item's label
     *
     * @param string $id Record's id
     *
     * @return string
     */
    public function getLabel($id)
    {
        $labelField = 'dc_title_str';
        $response = $this->search(
            new ParamBag(
                array(
                    'q'     => 'id:"'.$id.'"',
                    'fl'    => $labelField,                    
                )
            )
        );
        $details = json_decode($response);
        // If we have results
        if ($details->response->numFound > 0) {
            return $details->response->docs[0]->$labelField;
        }
        return null;
    }

    /**
     * Tuple call to return and parse a list of members...
     *
     * @param string $root ...for this id
     *
     * @return array of members in order
     */
    public function getMemberList($root)
    {
        // Get members
        $response = $this->search(
            new ParamBag(
                array(
                    'q'  => 'relsext.isMemberOf:"'.$root.'"',
                    'fl' => 'id,hierarchy_top_title',
                    'rows' => 100,
                )
            )
        );
        $children = json_decode($response);
        // If we have results
        if ($children->response->numFound > 0) {
            return array_map(
                function ($n) {
                    return array(
                        'id' => $n->id,
                        'title' => $n->hierarchy_top_title,
                    );
                },
                $children->response->docs
            );
        }
        return array();
    }

    /**
     * Get the last modified date from Solr
     *
     * @param string $id ID to look up
     *
     * @return array
     * @throws \Exception
     */
    public function getModDate($id)
    {
        $modfield = 'fgs.lastModifiedDate';
        if($response = $this->search(
            new ParamBag(
                array(
                    'q'     => 'id:"'.$id.'"',
                    'fl'    => $modfield,
                )
            )
        )) {
            $record = json_decode($response);
            return $record->response->docs[0]->$modfield;
        }
        return null;
    }
    
    /**
     * Returns file contents of the structmap, our most common call
     *
     * @param string $id record id
     *
     * @return string $id
     */
    public function getOrderedMembers($id)
    {
        // Try to find members in order
        $seqField = 'sequence_'.str_replace(':', '_', $id).'_str';
        $response = $this->search(
            new ParamBag(
                array(
                    'q'  => 'relsext.isMemberOf:"'.$id.'"',
                    'sort'  => $seqField.' asc',
                    'fl' => 'id',
                    'rows' => 99999,
                )
            )
        );
        $data = json_decode($response);
        // If we didn't find anything, do a standard members search
        if ($data->response->numFound == 0) {
            return null;
        } else {
            return array_map(
                function ($n) {
                    return $n->id;
                },
                $data->response->docs
            );
        }
    }

    /**
     * Tuple call to return and parse a list of parents...
     *
     * @param string $id ...for this id
     *
     * @return array of parents in order from top-down
     */
    public function getParentList($id)
    {
        if (isset($this->parentLists[$id])) {
            return $this->parentLists[$id];
        }
        // Solr        
        // Get members
        $origin = $this->search(
            new ParamBag(
                array(
                    'q'     => 'id:"'.$id.'"',
                    'fl'    => 'hierarchy_all_parents_str_mv,'
                        . 'hierarchy_top_id,'
                        . 'title_short,'
                        . 'hierarchy_parent_id,'
                        . 'hierarchy_parent_title',
                )
            )
        );
        $origin = json_decode($origin);
        $top = $origin->response->docs[0]->hierarchy_top_id;
        // If we have results, find the structure
        if ($origin->response->numFound > 0) {
            $parents = array_unique(
                $origin->response->docs[0]->hierarchy_all_parents_str_mv
            );
            $ret = array();
            $hierarchyParents = $origin->response->docs[0]->hierarchy_parent_id;
            foreach ($hierarchyParents as $i=>$parent) {
                $ret[] = array(
                    $origin->response->docs[0]->hierarchy_parent_id[$i]
                        => $origin->response->docs[0]->hierarchy_parent_title[$i]
                );
            }
            $current = 0;
            $last = key($ret[0]);
            $limit = 50;
            while ($limit-- && $current < count($ret)) {
                $path = $ret[$current];
                $partOf = $this->search(
                    new ParamBag(
                        array(
                            'q'     => 'id:"'.$last.'"',
<<<<<<< HEAD
                            'fl'    => 'hierarchy_top_id,hierarchy_parent_id,hierarchy_parent_title',
=======
                            'fl'    => 'hierarchy_top_id,'
                                . 'hierarchy_parent_id,'
                                . 'hierarchy_parent_title',
                            'wt'    => 'json',
                            'group' => 'false',
>>>>>>> d6d8e7e8
                        )
                    )
                );
                $partOf = json_decode($partOf);
                $parentIDs = $partOf->response->docs[0]->hierarchy_parent_id;
                $parentTitles = $partOf->response->docs[0]->hierarchy_parent_title;
                $topIDs = $partOf->response->docs[0]->hierarchy_top_id;
                $count = 0;
                foreach ($parentIDs as $i=>$pid) {
                    $ptitle = trim($parentTitles[$i]);
                    if (in_array($pid, $parents)) {
                        if ($count == 0) {
                            $ret[$current][$pid] = $ptitle;
                            if (in_array($pid, $top)) {
                                $current ++;
                                if ($current == count($ret)) {
                                    break 2;
                                }
                                end($ret[$current]);
                                $last = key($ret[$current]);
                            } else {
                                foreach ($topIDs as $tid) {
                                    if (!in_array($tid, $top)) {
                                        $top[] = $tid;
                                    }
                                }
                                $last = $pid;
                            }
                        } else {
                            $path2 = $path;
                            $path2[$pid] = $ptitle;
                            $ret[] = $path2;
                        }                      
                        $count ++;
                    }
                }
            }
            $this->parentLists[$id] = $ret;
            return $ret;
        }
        return null;
    }
    
    protected function search($paramBag)
    {
<<<<<<< HEAD
        // Remove global filters from the Solr connector
        $map = $this->solr->getMap();
        $params = $map->getParameters('select', 'appends');
        $map->setParameters('select', 'appends', array());
        // Turn off grouping
        $paramBag->set('group', 'false');
        $paramBag->add('wt', 'json');
        // Search
        $response = $this->solr->search($paramBag);
        // Reapply the global filters
        $map->setParameters('select', 'appends', $params->getArrayCopy());
        
        return $response;
=======
        // Get record
        $response = $this->solr->search(
            new ParamBag(
                array(
                    'q'  => 'id:"'.$id.'"',
                    'wt' => 'json',
                    'fl' => 'modeltype_str_mv',
                    'group' => 'false'
                )
            )
        );
        $record = json_decode($response);
        if ($record->response->numFound > 0) {
            return array_map(
                function ($op) {
                    return substr($op, 12);
                },
                $record->response->docs[0]->modeltype_str_mv
            );
        }
        return null;
>>>>>>> d6d8e7e8
    }
}<|MERGE_RESOLUTION|>--- conflicted
+++ resolved
@@ -51,7 +51,7 @@
     /**
      * Constructor
      *
-     * @param \Zend\Config\Config           $config  config
+     * @param \Zend\Config\Config $config config
      * @param \VuFind\Search\BackendManager $backend backend manager
      */
     public function __construct($config, $backend)
@@ -63,36 +63,22 @@
     /**
      * Returns an array of classes for this object
      *
-<<<<<<< HEAD
      * @param string $id record id
-=======
-     * @param string  $id     ID to look up
-     * @param boolean $format Send result through formatDetails?
->>>>>>> d6d8e7e8
      *
      * @return array
      */
     public function getClasses($id)
     {
-<<<<<<< HEAD
         // Get record
         $response = $this->search(
-=======
-        // Remove global filters from the connector
-        $map = $this->solr->getMap();
-        $params = $map->getParameters('select', 'appends');
-        $map->setParameters('select', 'appends', array());
-        $details = null;
-        if ($response = $this->solr->search(
->>>>>>> d6d8e7e8
-            new ParamBag(
-                array(
-                    'q'     => 'id:"'.$id.'"',
+            new ParamBag(
+                array(
+                    'q'  => 'id:"'.$id.'"',
                     'fl' => 'modeltype_str_mv',
                 )
             )
         );
-            $record = json_decode($response);
+        $record = json_decode($response);
         if ($record->response->numFound > 0) {
             return array_map(
                 function($op) {
@@ -113,12 +99,7 @@
      */
     public function getDetails($id, $format)
     {
-<<<<<<< HEAD
         if($response = $this->search(
-=======
-        $modfield = 'fgs.lastModifiedDate';
-        if ($response = $this->solr->search(
->>>>>>> d6d8e7e8
             new ParamBag(
                 array(
                     'q' => 'id:"'.$id.'"'
@@ -159,7 +140,7 @@
         }
         return null;
     }
-
+    
     /**
      * Tuple call to return and parse a list of members...
      *
@@ -289,8 +270,7 @@
                 $origin->response->docs[0]->hierarchy_all_parents_str_mv
             );
             $ret = array();
-            $hierarchyParents = $origin->response->docs[0]->hierarchy_parent_id;
-            foreach ($hierarchyParents as $i=>$parent) {
+            foreach ($origin->response->docs[0]->hierarchy_parent_id as $i=>$parent) {
                 $ret[] = array(
                     $origin->response->docs[0]->hierarchy_parent_id[$i]
                         => $origin->response->docs[0]->hierarchy_parent_title[$i]
@@ -305,15 +285,7 @@
                     new ParamBag(
                         array(
                             'q'     => 'id:"'.$last.'"',
-<<<<<<< HEAD
                             'fl'    => 'hierarchy_top_id,hierarchy_parent_id,hierarchy_parent_title',
-=======
-                            'fl'    => 'hierarchy_top_id,'
-                                . 'hierarchy_parent_id,'
-                                . 'hierarchy_parent_title',
-                            'wt'    => 'json',
-                            'group' => 'false',
->>>>>>> d6d8e7e8
                         )
                     )
                 );
@@ -356,10 +328,9 @@
         }
         return null;
     }
-    
+
     protected function search($paramBag)
     {
-<<<<<<< HEAD
         // Remove global filters from the Solr connector
         $map = $this->solr->getMap();
         $params = $map->getParameters('select', 'appends');
@@ -373,28 +344,5 @@
         $map->setParameters('select', 'appends', $params->getArrayCopy());
         
         return $response;
-=======
-        // Get record
-        $response = $this->solr->search(
-            new ParamBag(
-                array(
-                    'q'  => 'id:"'.$id.'"',
-                    'wt' => 'json',
-                    'fl' => 'modeltype_str_mv',
-                    'group' => 'false'
-                )
-            )
-        );
-        $record = json_decode($response);
-        if ($record->response->numFound > 0) {
-            return array_map(
-                function ($op) {
-                    return substr($op, 12);
-                },
-                $record->response->docs[0]->modeltype_str_mv
-            );
-        }
-        return null;
->>>>>>> d6d8e7e8
     }
 }