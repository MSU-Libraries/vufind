--- conflicted
+++ resolved
@@ -281,15 +281,12 @@
         if (!$this->inLightbox()) {
             $this->followup()->store($extras);
         } elseif ($this->getAuthManager()->getSessionInitiator()) {
-<<<<<<< HEAD
-=======
             // If we're in a lightbox and using an authentication method
             // with a session initiator, the user will be redirected outside
             // of VuFind and then redirected back. Thus, we need to store a
             // followup URL to avoid losing context, but we don't want to
             // store the AJAX request URL that populated the lightbox. The
             // delightboxURL() routine will remap the URL appropriately.
->>>>>>> aa459630
             $url = $this->delightboxURL($this->getServerUrl());
             $this->followup()->store($extras, $url);
         }
