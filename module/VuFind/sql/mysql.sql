/*!40101 SET @OLD_CHARACTER_SET_CLIENT=@@CHARACTER_SET_CLIENT */;
/*!40101 SET @OLD_CHARACTER_SET_RESULTS=@@CHARACTER_SET_RESULTS */;
/*!40101 SET @OLD_COLLATION_CONNECTION=@@COLLATION_CONNECTION */;
/*!40101 SET NAMES utf8 */;
/*!40103 SET @OLD_TIME_ZONE=@@TIME_ZONE */;
/*!40103 SET TIME_ZONE='+00:00' */;
/*!40014 SET @OLD_UNIQUE_CHECKS=@@UNIQUE_CHECKS, UNIQUE_CHECKS=0 */;
/*!40014 SET @OLD_FOREIGN_KEY_CHECKS=@@FOREIGN_KEY_CHECKS, FOREIGN_KEY_CHECKS=0 */;
/*!40101 SET @OLD_SQL_MODE=@@SQL_MODE, SQL_MODE='NO_AUTO_VALUE_ON_ZERO' */;
/*!40111 SET @OLD_SQL_NOTES=@@SQL_NOTES, SQL_NOTES=0 */;

--
-- Table structure for table `change_tracker`
--

/*!40101 SET @saved_cs_client     = @@character_set_client */;
/*!40101 SET character_set_client = utf8 */;
CREATE TABLE `change_tracker` (
  `core` varchar(30) NOT NULL,                -- solr core containing record
  `id` varchar(120) NOT NULL,                 -- ID of record within core
  `first_indexed` datetime DEFAULT NULL,      -- first time added to index
  `last_indexed` datetime DEFAULT NULL,       -- last time changed in index
  `last_record_change` datetime DEFAULT NULL, -- last time original record was edited
  `deleted` datetime DEFAULT NULL,            -- time record was removed from index
  PRIMARY KEY (`core`,`id`),
  KEY `deleted_index` (`deleted`)
) ENGINE=InnoDB DEFAULT CHARSET=utf8;
/*!40101 SET character_set_client = @saved_cs_client */;

--
-- Table structure for table `comments`
--

/*!40101 SET @saved_cs_client     = @@character_set_client */;
/*!40101 SET character_set_client = utf8 */;
CREATE TABLE `comments` (
  `id` int(11) NOT NULL AUTO_INCREMENT,
  `user_id` int(11) NOT NULL DEFAULT '0',
  `resource_id` int(11) NOT NULL DEFAULT '0',
  `comment` text NOT NULL,
  `created` datetime NOT NULL DEFAULT '2000-01-01 00:00:00',
  PRIMARY KEY (`id`),
  KEY `user_id` (`user_id`),
  KEY `resource_id` (`resource_id`),
  CONSTRAINT `comments_ibfk_1` FOREIGN KEY (`user_id`) REFERENCES `user` (`id`) ON DELETE CASCADE,
  CONSTRAINT `comments_ibfk_2` FOREIGN KEY (`resource_id`) REFERENCES `resource` (`id`) ON DELETE CASCADE
) ENGINE=InnoDB DEFAULT CHARSET=utf8;
/*!40101 SET character_set_client = @saved_cs_client */;

--
-- Table structure for table `oai_resumption`
--

/*!40101 SET @saved_cs_client     = @@character_set_client */;
/*!40101 SET character_set_client = utf8 */;
CREATE TABLE `oai_resumption` (
  `id` int(11) NOT NULL AUTO_INCREMENT,
  `params` text,
  `expires` datetime NOT NULL DEFAULT '2000-01-01 00:00:00',
  PRIMARY KEY (`id`)
) ENGINE=InnoDB DEFAULT CHARSET=utf8;
/*!40101 SET character_set_client = @saved_cs_client */;

--
-- Table structure for table `resource`
--

/*!40101 SET @saved_cs_client     = @@character_set_client */;
/*!40101 SET character_set_client = utf8 */;
CREATE TABLE `resource` (
  `id` int(11) NOT NULL AUTO_INCREMENT,
  `record_id` varchar(255) NOT NULL DEFAULT '',
  `title` varchar(255) NOT NULL DEFAULT '',
  `author` varchar(255) DEFAULT NULL,
  `year` mediumint(6) DEFAULT NULL,
  `source` varchar(50) NOT NULL DEFAULT 'Solr',
  PRIMARY KEY (`id`),
  KEY `record_id` (`record_id`)
) ENGINE=InnoDB DEFAULT CHARSET=utf8;
/*!40101 SET character_set_client = @saved_cs_client */;

--
-- Table structure for table `resource_tags`
--

/*!40101 SET @saved_cs_client     = @@character_set_client */;
/*!40101 SET character_set_client = utf8 */;
CREATE TABLE `resource_tags` (
  `id` int(11) NOT NULL AUTO_INCREMENT,
  `resource_id` int(11) NOT NULL DEFAULT '0',
  `tag_id` int(11) NOT NULL DEFAULT '0',
  `list_id` int(11) DEFAULT NULL,
  `user_id` int(11) DEFAULT NULL,
  `posted` timestamp NOT NULL DEFAULT CURRENT_TIMESTAMP,
  PRIMARY KEY (`id`),
  KEY `user_id` (`user_id`),
  KEY `resource_id` (`resource_id`),
  KEY `tag_id` (`tag_id`),
  KEY `list_id` (`list_id`),
  CONSTRAINT `resource_tags_ibfk_14` FOREIGN KEY (`resource_id`) REFERENCES `resource` (`id`) ON DELETE CASCADE,
  CONSTRAINT `resource_tags_ibfk_15` FOREIGN KEY (`tag_id`) REFERENCES `tags` (`id`) ON DELETE CASCADE,
  CONSTRAINT `resource_tags_ibfk_16` FOREIGN KEY (`list_id`) REFERENCES `user_list` (`id`) ON DELETE SET NULL,
  CONSTRAINT `resource_tags_ibfk_17` FOREIGN KEY (`user_id`) REFERENCES `user` (`id`) ON DELETE SET NULL
) ENGINE=InnoDB DEFAULT CHARSET=utf8;
/*!40101 SET character_set_client = @saved_cs_client */;

--
-- Table structure for table `search`
--

/*!40101 SET @saved_cs_client     = @@character_set_client */;
/*!40101 SET character_set_client = utf8 */;
CREATE TABLE `search` (
  `id` int(11) NOT NULL AUTO_INCREMENT,
  `user_id` int(11) NOT NULL DEFAULT '0',
  `session_id` varchar(128) DEFAULT NULL,
  `folder_id` int(11) DEFAULT NULL,
<<<<<<< HEAD
  `created` datetime NOT NULL DEFAULT '0000-00-00 00:00:00',
=======
  `created` date NOT NULL DEFAULT '2000-01-01',
>>>>>>> bc0e7732
  `title` varchar(20) DEFAULT NULL,
  `saved` int(1) NOT NULL DEFAULT '0',
  `search_object` blob,
  `checksum` int(11) DEFAULT NULL,
  PRIMARY KEY (`id`),
  KEY `user_id` (`user_id`),
  KEY `folder_id` (`folder_id`),
  KEY `session_id` (`session_id`)
) ENGINE=InnoDB DEFAULT CHARSET=utf8;
/*!40101 SET character_set_client = @saved_cs_client */;

--
-- Table structure for table `session`
--

/*!40101 SET @saved_cs_client     = @@character_set_client */;
/*!40101 SET character_set_client = utf8 */;
CREATE TABLE `session` (
  `id` int(11) NOT NULL AUTO_INCREMENT,
  `session_id` varchar(128) DEFAULT NULL,
  `data` text,
  `last_used` int(12) NOT NULL DEFAULT '0',
  `created` datetime NOT NULL DEFAULT '2000-01-01 00:00:00',
  PRIMARY KEY (`id`),
  UNIQUE KEY `session_id` (`session_id`),
  KEY `last_used` (`last_used`)
) ENGINE=InnoDB DEFAULT CHARSET=utf8;
/*!40101 SET character_set_client = @saved_cs_client */;

--
-- Table structure for table `tags`
--

/*!40101 SET @saved_cs_client     = @@character_set_client */;
/*!40101 SET character_set_client = utf8 */;
CREATE TABLE `tags` (
  `id` int(11) NOT NULL AUTO_INCREMENT,
  `tag` varchar(64) NOT NULL DEFAULT '',
  PRIMARY KEY (`id`)
) ENGINE=InnoDB DEFAULT CHARSET=utf8;
/*!40101 SET character_set_client = @saved_cs_client */;

--
-- Table structure for table `user`
--

/*!40101 SET @saved_cs_client     = @@character_set_client */;
/*!40101 SET character_set_client = utf8 */;
CREATE TABLE `user` (
  `id` int(11) NOT NULL AUTO_INCREMENT,
  `username` varchar(255) NOT NULL DEFAULT '',
  `password` varchar(32) NOT NULL DEFAULT '',
  `pass_hash` varchar(60) DEFAULT NULL,
  `firstname` varchar(50) NOT NULL DEFAULT '',
  `lastname` varchar(50) NOT NULL DEFAULT '',
  `email` varchar(255) NOT NULL DEFAULT '',
  `cat_username` varchar(50) DEFAULT NULL,
  `cat_password` varchar(70) DEFAULT NULL,
  `cat_pass_enc` varchar(170) DEFAULT NULL,
  `college` varchar(100) NOT NULL DEFAULT '',
  `major` varchar(100) NOT NULL DEFAULT '',
  `home_library` varchar(100) NOT NULL DEFAULT '',
  `created` datetime NOT NULL DEFAULT '2000-01-01 00:00:00',
  `verify_hash` varchar(42) NOT NULL DEFAULT '',
  PRIMARY KEY (`id`),
  UNIQUE KEY `username` (`username`)
) ENGINE=InnoDB DEFAULT CHARSET=utf8;
/*!40101 SET character_set_client = @saved_cs_client */;

--
-- Table structure for table `user_list`
--

/*!40101 SET @saved_cs_client     = @@character_set_client */;
/*!40101 SET character_set_client = utf8 */;
CREATE TABLE `user_list` (
  `id` int(11) NOT NULL AUTO_INCREMENT,
  `user_id` int(11) NOT NULL,
  `title` varchar(200) NOT NULL,
  `description` text,
  `created` datetime NOT NULL DEFAULT '2000-01-01 00:00:00',
  `public` int(11) NOT NULL DEFAULT '0',
  PRIMARY KEY (`id`),
  KEY `user_id` (`user_id`),
  CONSTRAINT `user_list_ibfk_1` FOREIGN KEY (`user_id`) REFERENCES `user` (`id`) ON DELETE CASCADE
) ENGINE=InnoDB DEFAULT CHARSET=utf8;
/*!40101 SET character_set_client = @saved_cs_client */;

--
-- Table structure for table `user_resource`
--

/*!40101 SET @saved_cs_client     = @@character_set_client */;
/*!40101 SET character_set_client = utf8 */;
CREATE TABLE `user_resource` (
  `id` int(11) NOT NULL AUTO_INCREMENT,
  `user_id` int(11) NOT NULL,
  `resource_id` int(11) NOT NULL,
  `list_id` int(11) DEFAULT NULL,
  `notes` text,
  `saved` timestamp NOT NULL DEFAULT CURRENT_TIMESTAMP,
  PRIMARY KEY (`id`),
  KEY `resource_id` (`resource_id`),
  KEY `user_id` (`user_id`),
  KEY `list_id` (`list_id`),
  CONSTRAINT `user_resource_ibfk_1` FOREIGN KEY (`user_id`) REFERENCES `user` (`id`) ON DELETE CASCADE,
  CONSTRAINT `user_resource_ibfk_2` FOREIGN KEY (`resource_id`) REFERENCES `resource` (`id`) ON DELETE CASCADE,
  CONSTRAINT `user_resource_ibfk_5` FOREIGN KEY (`list_id`) REFERENCES `user_list` (`id`) ON DELETE CASCADE
) ENGINE=InnoDB DEFAULT CHARSET=utf8;
/*!40101 SET character_set_client = @saved_cs_client */;

--
-- Table structure for table `user_stats`
--

/*!40101 SET @saved_cs_client     = @@character_set_client */;
/*!40101 SET character_set_client = utf8 */;
CREATE TABLE `user_stats` (
  `id` varchar(24) NOT NULL,
  `datestamp` timestamp NOT NULL DEFAULT CURRENT_TIMESTAMP,
  `browser` varchar(32) NOT NULL,
  `browserVersion` varchar(8) NOT NULL,
  `ipaddress` varchar(15) NOT NULL,
  `referrer` varchar(512) NOT NULL,
  `url` varchar(512) NOT NULL,
  `session` varchar(64) NOT NULL,
  PRIMARY KEY (`id`)
) ENGINE=InnoDB DEFAULT CHARSET=utf8;
/*!40101 SET character_set_client = @saved_cs_client */;

--
-- Table structure for table `user_stats_fields`
--

/*!40101 SET @saved_cs_client     = @@character_set_client */;
/*!40101 SET character_set_client = utf8 */;
CREATE TABLE `user_stats_fields` (
  `id` varchar(24) NOT NULL,
  `field` varchar(32) NOT NULL,
  `value` varchar(1024) NOT NULL,
  PRIMARY KEY (`id`,`field`)
) ENGINE=InnoDB DEFAULT CHARSET=utf8;
/*!40101 SET character_set_client = @saved_cs_client */;

--
-- Table structure for table `user_card`
--

/*!40101 SET @saved_cs_client     = @@character_set_client */;
/*!40101 SET character_set_client = utf8 */;
CREATE TABLE `user_card` (
  `id` int(11) NOT NULL AUTO_INCREMENT,
  `user_id` int(11) NOT NULL,
  `card_name` varchar(255) NOT NULL DEFAULT '',
  `cat_username` varchar(50) NOT NULL DEFAULT '',
  `cat_password` varchar(50) DEFAULT NULL,
  `cat_pass_enc` varchar(110) DEFAULT NULL,
  `home_library` varchar(100) NOT NULL DEFAULT '',
  `created` datetime NOT NULL DEFAULT '2000-01-01 00:00:00',
  `saved` timestamp NOT NULL DEFAULT CURRENT_TIMESTAMP,
  PRIMARY KEY (`id`),
  KEY `user_id` (`user_id`),
  KEY `user_card_cat_username` (`cat_username`),
  CONSTRAINT `user_card_ibfk_1` FOREIGN KEY (`user_id`) REFERENCES `user` (`id`) ON DELETE CASCADE
) ENGINE=InnoDB DEFAULT CHARSET=utf8;
/*!40101 SET character_set_client = @saved_cs_client */;

/*!40103 SET TIME_ZONE=@OLD_TIME_ZONE */;

/*!40101 SET SQL_MODE=@OLD_SQL_MODE */;
/*!40014 SET FOREIGN_KEY_CHECKS=@OLD_FOREIGN_KEY_CHECKS */;
/*!40014 SET UNIQUE_CHECKS=@OLD_UNIQUE_CHECKS */;
/*!40101 SET CHARACTER_SET_CLIENT=@OLD_CHARACTER_SET_CLIENT */;
/*!40101 SET CHARACTER_SET_RESULTS=@OLD_CHARACTER_SET_RESULTS */;
/*!40101 SET COLLATION_CONNECTION=@OLD_COLLATION_CONNECTION */;
/*!40111 SET SQL_NOTES=@OLD_SQL_NOTES */;

--
-- Table structure for table `record`
--

/*!40101 SET @saved_cs_client     = @@character_set_client */;
/*!40101 SET character_set_client = utf8 */;
CREATE TABLE `record` (
  `id` int(11) NOT NULL AUTO_INCREMENT,
  `record_id` varchar(255) DEFAULT NULL,
  `source` varchar(50) DEFAULT NULL,
  `version` varchar(20) NOT NULL,
  `data` longtext DEFAULT NULL,
  `updated` datetime NOT NULL DEFAULT '0000-00-00 00:00:00',
  PRIMARY KEY (`id`),
  UNIQUE KEY `record_id_source` (`record_id`, `source`)
) ENGINE=InnoDB DEFAULT CHARSET=utf8;
/*!40101 SET character_set_client = @saved_cs_client */;<|MERGE_RESOLUTION|>--- conflicted
+++ resolved
@@ -115,11 +115,7 @@
   `user_id` int(11) NOT NULL DEFAULT '0',
   `session_id` varchar(128) DEFAULT NULL,
   `folder_id` int(11) DEFAULT NULL,
-<<<<<<< HEAD
-  `created` datetime NOT NULL DEFAULT '0000-00-00 00:00:00',
-=======
-  `created` date NOT NULL DEFAULT '2000-01-01',
->>>>>>> bc0e7732
+  `created` datetime NOT NULL DEFAULT '2000-01-01 00:00:00',
   `title` varchar(20) DEFAULT NULL,
   `saved` int(1) NOT NULL DEFAULT '0',
   `search_object` blob,
@@ -309,7 +305,7 @@
   `source` varchar(50) DEFAULT NULL,
   `version` varchar(20) NOT NULL,
   `data` longtext DEFAULT NULL,
-  `updated` datetime NOT NULL DEFAULT '0000-00-00 00:00:00',
+  `updated` datetime NOT NULL DEFAULT '2000-01-01 00:00:00',
   PRIMARY KEY (`id`),
   UNIQUE KEY `record_id_source` (`record_id`, `source`)
 ) ENGINE=InnoDB DEFAULT CHARSET=utf8;
